--- conflicted
+++ resolved
@@ -6,15 +6,9 @@
 N_COMPLETIONS=1
 TEMPERATURE=0.7
 TOP_P=1.0
-<<<<<<< HEAD
 GPU_COUNT=4
 BATCH_SIZE_VLLM=1000
-PER_TASK_MAX_EXAMPLES=100
-=======
-GPU_COUNT=2
-BATCH_SIZE_VLLM=1000
 PER_TASK_MAX_EXAMPLES=1000
->>>>>>> fc39493b
 EXAMPLE_SAMPLING_SEED=42
 MODEL_MAX_LENGTH=8192
 MAX_GEN_TOKS=4096
@@ -23,7 +17,6 @@
 UPLOAD_TO_HF=true
 HF_REPO_ID="ai2-adapt-dev/oe-eval-bon-candidates"
 HF_PATH_IN_REPO="${GENERATOR##*/}-n-${N_COMPLETIONS}"
-<<<<<<< HEAD
 
 
 GENERATION_KWARGS="{
@@ -123,8 +116,6 @@
     }"
 )
 
-=======
->>>>>>> fc39493b
 
 TASKS=(
     'gsm8k'
@@ -134,31 +125,15 @@
     'popqa'
     'alpaca_eval_v1'
     'alpaca_eval_v2'
-<<<<<<< HEAD
     'bbh'  # This is a suite of tasks. Run this sepeartely with PER_TASK_MAX_EXAMPLES=50.
 )
 
 
 
-=======
-    'bbh:cot::none'  # This is a suite of tasks. Run this sepeartely with PER_TASK_MAX_EXAMPLES=50.
-)
-
-GENERATION_KWARGS="{
-    \"repeats\": 1,
-    \"temperature\": ${TEMPERATURE},
-    \"top_p\": ${TOP_P},
-    \"max_gen_toks\": ${MAX_GEN_TOKS},
-    \"do_sample\": true,
-    \"truncate_context\": true
-}"
-
->>>>>>> fc39493b
 # Here for each task, we run oe-eval N_COMPLETIONS times to get N_COMPLETIONS generations for each task.
 # We do this outside oe-eval because in this way we can get the score for each generation.
 # These scores will be used in bon evaluation, without rerunning the oe-eval.
 for TASK_NAME in "${TASKS[@]}"; do
-<<<<<<< HEAD
     TASK_SPEC_ARGS=${TASK_SPECS[${TASK_NAME}]}
     ACTUAL_TASK_NAME=$(echo "${TASK_SPEC_ARGS}" | jq -r '.task_name')
     TASK_SPEC_ARGS=$(echo "${TASK_SPEC_ARGS}" | jq 'del(.task_name)')
@@ -170,13 +145,6 @@
         # Otherwise, oe-eval will use the default seed 1234, which causes the same generations for every run.
         VLLM_INIT_SEED=${i}
         echo "VLLM init seed: ${VLLM_INIT_SEED}"
-=======
-    for i in $(seq 3 3); do
-        echo "Running oe-eval for task ${TASK_NAME} for the ${i}th completion."
-        # Randomly generate a seed to initialize VLLM
-        # Otherwise, oe-eval will use the default seed 1234, which causes the same generations for every run.
-        VLLM_INIT_SEED=${i}
->>>>>>> fc39493b
         oe-eval \
             --task "${ACTUAL_TASK_NAME}"  \
             --task-args "${TASK_SPEC_ARGS}" \
